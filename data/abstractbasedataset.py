--- conflicted
+++ resolved
@@ -24,11 +24,7 @@
     def __init__(self, note_duration,
                  n_fft, fft_hop,  # ftt 1024 hop=512: spectrogram is approx. the size of 5.0s@22.05kHz audio
                  midi_notes=((60, 100),),
-<<<<<<< HEAD
-                 multi_note_spectrogram=False,
-=======
                  multichannel_stacked_spectrograms=False,
->>>>>>> d49bf6db
                  n_mel_bins=-1, mel_fmin=30.0, mel_fmax=11e3,
                  normalize_audio=False, spectrogram_min_dB=-120.0, spectrogram_normalization='min_max',
                  learn_mod_wheel_params=False
@@ -40,15 +36,9 @@
         :param fft_hop: STFT hop length (in samples)
         :param midi_notes: Tuple of (midi_pitch, midi_velocity) tuples of notes that should be rendered. Length
             of this tuple is the number of spectrograms that will be fed to the encoder.
-<<<<<<< HEAD
-        :param multi_note_spectrogram: If True, this dataset will multi-layer spectrograms
-            (1 layer = 1 midi pitch and velocity). If False, the dataset length will be multiplied by the number
-            of midi notes. TODO Warning: if False, the dataset must be properly splitted
-=======
         :param multichannel_stacked_spectrograms: If True, this dataset will multi-layer spectrograms
             (1 layer = 1 midi pitch and velocity). If False, the dataset length will be multiplied by the number
             of midi notes.
->>>>>>> d49bf6db
         :param n_mel_bins: Number of frequency bins for the Mel-spectrogram. If -1, the normal STFT will be used
         :param mel_fmin: TODO implement
         :param mel_fmax: TODO implement
@@ -63,13 +53,9 @@
         self.n_fft = n_fft
         self.fft_hop = fft_hop
         self.midi_notes = midi_notes
-<<<<<<< HEAD
-        self._multi_note_spectrogram = multi_note_spectrogram
-=======
         if len(self.midi_notes) == 1:  # A 1-note dataset cannot handle multi-note stacked spectrograms
             assert not multichannel_stacked_spectrograms  # Check ctor arguments
         self._multichannel_stacked_spectrograms = multichannel_stacked_spectrograms
->>>>>>> d49bf6db
         self.n_mel_bins = n_mel_bins
         self.mel_fmin = mel_fmin
         self.mel_fmax = mel_fmax
@@ -99,21 +85,13 @@
                "{} Spectrogram items, size={}, min={:.1f}dB, normalization:{}" \
             .format(self.valid_presets_count, self.total_nb_presets, self.synth_name,
                     len(self), self.midi_notes_per_preset,
-<<<<<<< HEAD
-                    ('stacked' if self.midi_notes_per_preset > 1 and self._multi_note_spectrogram else 'independent'),
-=======
                     ('stacked' if self.midi_notes_per_preset > 1 and self._multichannel_stacked_spectrograms else 'independent'),
->>>>>>> d49bf6db
                     len(self.learnable_params_idx), self.total_nb_params - len(self.learnable_params_idx),
                     ("Linear" if self.n_mel_bins <= 0 else "Mel"), self.get_spectrogram_tensor_size(),
                     self.spectrogram.min_dB, self.spectrogram_normalization)
 
     def __len__(self):  # Required for any torch.utils.data.Dataset
-<<<<<<< HEAD
-        if self._multi_note_spectrogram:
-=======
         if self._multichannel_stacked_spectrograms:
->>>>>>> d49bf6db
             return self.valid_presets_count
         else:
             return self.valid_presets_count * self.midi_notes_per_preset
@@ -123,10 +101,7 @@
         (1st dim: MIDI note, 2nd dim: freq; 2rd dim: time),
         a 1D tensor of parameter values in [0;1],
         and a 1d tensor with remaining int info (preset UID, midi note, vel).
-<<<<<<< HEAD
-=======
-
->>>>>>> d49bf6db
+
         If this dataset generates audio directly from the synth, only 1 dataloader is allowed.
         A 30000 presets dataset require approx. 7 minutes to be generated on 1 CPU. """
         # TODO on-the-fly audio generation. We should try:
@@ -134,11 +109,7 @@
         #  - wait for the file to be generated on disk (or for the command to notify... something)
         #  - read and delete this .wav file
         # If several notes available but single-spectrogram output: we have to convert i into a UID and a note index
-<<<<<<< HEAD
-        if self.midi_notes_per_preset > 1 and not self._multi_note_spectrogram:
-=======
         if self.midi_notes_per_preset > 1 and not self._multichannel_stacked_spectrograms:
->>>>>>> d49bf6db
             preset_index = i // self.midi_notes_per_preset
             midi_note_indexes = [i % self.midi_notes_per_preset]
         else:
@@ -189,19 +160,11 @@
         return len(self.midi_notes)
 
     @property
-<<<<<<< HEAD
-    def multi_note_spectrogram(self):
-        """ If True, this dataset's spectrograms are multi-channel, each channel corresponding to a MIDI note.
-         If False, this dataset's spectrograms are single-channel, but different dataset items can correspond to
-         different MIDI notes. """
-        return self._multi_note_spectrogram
-=======
     def multichannel_stacked_spectrograms(self):
         """ If True, this dataset's spectrograms are multi-channel, each channel corresponding to a MIDI note.
          If False, this dataset's spectrograms are single-channel, but different dataset items can correspond to
          different MIDI notes. """
         return self._multichannel_stacked_spectrograms
->>>>>>> d49bf6db
 
     @abstractmethod
     def get_full_preset_params(self, preset_UID) -> PresetsParams:
@@ -402,10 +365,7 @@
         Divide all notes to be rendered for all presets into lists (1 list of tuples per worker)
         each tuple contains (preset_UID, midi_pitch, midi_vel). We split the all presets UID across
         workers, and all midi notes for that UID are rendered (or analyzed, ...) by the assigned worker
-<<<<<<< HEAD
-=======
-
->>>>>>> d49bf6db
+
         :returns: a list of lists of (preset_UID, midi_pitch, midi_vel) tuples to provide to a pool of workers
         """
         # This split returns empty arrays if more workers than UIDs - else, evenly split sub-arrays
